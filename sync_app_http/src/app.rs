--- conflicted
+++ resolved
@@ -16,12 +16,7 @@
 
 use sync_app_lib::{
     calendar_sync::CalendarSync, config::Config, file_sync::FileSyncAction,
-<<<<<<< HEAD
-    garmin_sync::GarminSync, movie_sync::MovieSync, pgpool::PgPool,
-    security_sync::SecuritySync,
-=======
     garmin_sync::GarminSync, movie_sync::MovieSync, pgpool::PgPool, security_sync::SecuritySync,
->>>>>>> 29f81125
 };
 
 use crate::logged_user::{LoggedUser, SyncKey, SyncSession};
