[package]
name = "sync_app_lib"
version = "0.5.13"
authors = ["Daniel Boline <ddboline@gmail.com>"]
edition = "2018"

# See more keys and their definitions at https://doc.rust-lang.org/cargo/reference/manifest.html

[dependencies]
gdrive_lib = {path="../gdrive_lib"}
rusoto_core = {version = "0.45", default_features = false, features=["rustls"]}
rusoto_s3 = {version = "0.45", default_features = false, features=["rustls"]}
s3-ext = "0.1"
sts_profile_auth = "0.5"
url = "2.1"
dotenv = "0.15"
r2d2 = "0.8"
diesel = {version="1.4", features=["postgres", "r2d2", "chrono"]}
walkdir = "2.3"
rayon = "1.4"
checksums = "0.6"
chrono = "0.4"
structopt = "0.3"
serde = {version="1.0", features=["derive"]}
serde_json = "1.0"
lazy_static = "1.4"
maplit = "1.0"
mime = "0.3"
rand = "0.7"
percent-encoding = "2.1"
parking_lot = "0.11"
log = "0.4"
reqwest = {version="0.10", features=["cookies", "json"]}
crossbeam-utils = "0.7"
anyhow = "1.0"
thiserror = "1.0"
dirs = "3.0"
derive_more = "0.99"
tokio = {version="0.2", features=["full"]}
async-trait = "0.1"
futures = "0.3"
itertools = "0.9"
envy = "0.4"
<<<<<<< HEAD
tempfile = "3.1"
=======
smallvec = "1.4"
>>>>>>> ea5591ce
stack-string = { git = "https://github.com/ddboline/stack-string-rs.git", tag="0.1.3", features=["diesel_types"] }<|MERGE_RESOLUTION|>--- conflicted
+++ resolved
@@ -41,9 +41,6 @@
 futures = "0.3"
 itertools = "0.9"
 envy = "0.4"
-<<<<<<< HEAD
 tempfile = "3.1"
-=======
 smallvec = "1.4"
->>>>>>> ea5591ce
 stack-string = { git = "https://github.com/ddboline/stack-string-rs.git", tag="0.1.3", features=["diesel_types"] }