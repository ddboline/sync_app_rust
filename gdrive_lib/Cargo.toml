[package]
name = "gdrive_lib"
<<<<<<< HEAD
version = "0.7.21"
=======
version = "0.7.22"
>>>>>>> c3da8291
authors = ["Daniel Boline <ddboline@gmail.com>"]
edition = "2018"

# See more keys and their definitions at https://doc.rust-lang.org/cargo/reference/manifest.html

[dependencies]
hyper-rustls = "0.22"
hyper = { version = "0.14", features = ["stream"] }
parking_lot = "0.11"
lazy_static = "1.4"
log = "0.4"
maplit = "1.0"
percent-encoding = "2.1"
url = "2.2"
serde = "1.0"
serde_derive = "1.0"
serde_json = "1.0"
retry = "1.2"
chrono = "0.4"
rayon = "1.5"
anyhow = "1.0"
itertools = "0.10"
rand = "0.8"
futures = "0.3"
mime = "0.3"
crossbeam = "0.8"
deadqueue = "0.2"
env_logger = "0.9"
async-google-apis-common = "0.3"
tokio = {version="1.8", features=["full"]}
stack-string = { version="0.2", features=["diesel_types"] }<|MERGE_RESOLUTION|>--- conflicted
+++ resolved
@@ -1,10 +1,6 @@
 [package]
 name = "gdrive_lib"
-<<<<<<< HEAD
-version = "0.7.21"
-=======
 version = "0.7.22"
->>>>>>> c3da8291
 authors = ["Daniel Boline <ddboline@gmail.com>"]
 edition = "2018"
 
